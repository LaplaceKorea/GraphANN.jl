name = "GraphANN"
uuid = "38438e65-754f-449b-9041-06b96401f6e7"
authors = ["Mark Hildebrand <mhildebrand@ucdavis.edu> and contributors"]
version = "0.1.0"

[deps]
DataStructures = "864edb3b-99cc-5e75-8d2d-829cb0a9cfe8"
LightGraphs = "093fc24a-ae57-5d10-9952-331d41423f4d"
LinearAlgebra = "37e2e46d-f89d-539d-b4ee-838fcccc9c8e"
Mmap = "a63ad114-7e13-5084-954f-fe012c677804"
ProgressMeter = "92933f4c-e287-5a05-a399-4b506db050ca"
Random = "9a3f8284-a2c9-5f02-9a11-845980a1fd5c"
SIMD = "fdea26ae-647d-5447-a871-4b548cad5224"
Setfield = "efcf1570-3423-57d1-acb7-fd33fddbac46"
StaticArrays = "90137ffa-7385-5640-81b9-e52037218182"
Statistics = "10745b16-79ce-11e8-11f9-7d13ad32a3b2"
TimerOutputs = "a759f4b9-e2f1-59dc-863e-4aeb61b1ea8f"
UnPack = "3a884ed6-31ef-47d7-9d2a-63182c4928ed"

[compat]
<<<<<<< HEAD
DataStructures = "0.18"
=======
StaticArrays = "1.1"
Setfield = "0.7"
>>>>>>> cf987ae5
julia = "1.5"

[extras]
CRC32c = "8bf52ea8-c179-5cab-976a-9e18b702a9bc"
InteractiveUtils = "b77e0a4c-d291-57a0-90e8-8db25a27a240"
Serialization = "9e88b42a-f829-5b0c-bbe9-9e923198166b"
Test = "8dfed614-e22c-5e08-85e1-65c5234f0b40"

[targets]
test = ["CRC32c", "Test", "InteractiveUtils", "Serialization"]<|MERGE_RESOLUTION|>--- conflicted
+++ resolved
@@ -18,12 +18,9 @@
 UnPack = "3a884ed6-31ef-47d7-9d2a-63182c4928ed"
 
 [compat]
-<<<<<<< HEAD
 DataStructures = "0.18"
-=======
 StaticArrays = "1.1"
 Setfield = "0.7"
->>>>>>> cf987ae5
 julia = "1.5"
 
 [extras]
