name = "GraphANN"
uuid = "38438e65-754f-449b-9041-06b96401f6e7"
authors = ["Mark Hildebrand <mhildebrand@ucdavis.edu> and contributors"]
version = "0.1.0"

[deps]
DataStructures = "864edb3b-99cc-5e75-8d2d-829cb0a9cfe8"
LightGraphs = "093fc24a-ae57-5d10-9952-331d41423f4d"
LinearAlgebra = "37e2e46d-f89d-539d-b4ee-838fcccc9c8e"
Mmap = "a63ad114-7e13-5084-954f-fe012c677804"
ProgressMeter = "92933f4c-e287-5a05-a399-4b506db050ca"
Random = "9a3f8284-a2c9-5f02-9a11-845980a1fd5c"
SIMD = "fdea26ae-647d-5447-a871-4b548cad5224"
Setfield = "efcf1570-3423-57d1-acb7-fd33fddbac46"
StaticArrays = "90137ffa-7385-5640-81b9-e52037218182"
Statistics = "10745b16-79ce-11e8-11f9-7d13ad32a3b2"
TimerOutputs = "a759f4b9-e2f1-59dc-863e-4aeb61b1ea8f"
UnPack = "3a884ed6-31ef-47d7-9d2a-63182c4928ed"

[compat]
<<<<<<< HEAD
StaticArrays = "1.1"
=======
Setfield = "0.7"
>>>>>>> 674f1fd5
julia = "1.5"

[extras]
CRC32c = "8bf52ea8-c179-5cab-976a-9e18b702a9bc"
InteractiveUtils = "b77e0a4c-d291-57a0-90e8-8db25a27a240"
Serialization = "9e88b42a-f829-5b0c-bbe9-9e923198166b"
Test = "8dfed614-e22c-5e08-85e1-65c5234f0b40"

[targets]
test = ["CRC32c", "Test", "InteractiveUtils", "Serialization"]<|MERGE_RESOLUTION|>--- conflicted
+++ resolved
@@ -18,11 +18,8 @@
 UnPack = "3a884ed6-31ef-47d7-9d2a-63182c4928ed"
 
 [compat]
-<<<<<<< HEAD
 StaticArrays = "1.1"
-=======
 Setfield = "0.7"
->>>>>>> 674f1fd5
 julia = "1.5"
 
 [extras]
