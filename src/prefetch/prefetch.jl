#####
##### Prefetcher Implementation
#####

module _Prefetcher

export commit!, consume!

# local deps
using .._Base
using .._Graphs

# deps
import LightGraphs
import UnPack: @unpack, @pack!

include("queue.jl"); import .Queue: SemiAtomicQueue, commit!, consume!

# Behaves like a metagraph, but provides prefetching as well!
struct PrefetchedMeta{D, G, P}
    data::D
    graph::G
    prefetcher::P
end

getqueue(A::PrefetchedMeta) = getqueue(A.prefetcher)
Base.getindex(A::PrefetchedMeta, i...) = getindex(A.meta, i...)

function start(A::PrefetchedMeta; kw...)
    if isrunning(A.prefetcher)
        printstyled("Not relaunching prefetcher.\n"; color = :green, bold = true)
    else
        start(A.prefetcher, MetaGraph(A.graph, A.data); kw...)
    end
    return nothing
end

<<<<<<< HEAD
function stop(A::PrefetchedMeta)
    stop!(A.prefetcher)
end
=======
stop(A::PrefetchedMeta) = stop!(A.prefetcher)
>>>>>>> 7138c767

function prefetch_wrap(
    meta::MetaGraph,
    query_pool::ThreadPool,
    prefetch_pool::ThreadPool;
    queue_capacity = 1000,
    int_type::Type{U} = UInt32,
) where {U}
    @unpack data, graph = meta
    # Construct queues for each thread in `query_pool`, then construct a staging area
    # that serves as the destination for all these queues.
    queues = Dict(i => SemiAtomicQueue{U}(queue_capacity) for i in query_pool)
    staging = Staging(queues)

    prefetcher = Prefetcher{U}(prefetch_pool, staging)
    return PrefetchedMeta(data, graph, prefetcher)
end

#####
##### Staging
#####

# The staging area is a struct that synchronized between the query threads and the prefetch
# threads.
#
# Query threads write to the staging area using queues, one per query thread.
# Furthermore, the query threads own the write side of these queues, so are free to write
# whenever they want.
#
# On the other hand, all prefetch threads share the read side of the queues, which is
# protected by a single lock that much be held in order to modify the read state of any
# queue.
mutable struct Staging{T}
    # One queue for each query thread.
    # Keep track of a current index so we can access this vector in a round-robin manner.
    queues::Dict{Int,SemiAtomicQueue{T}}
    queue_iter::Vector{SemiAtomicQueue{T}}
    index::Int

    # The staging area is protected by lock so only one prefetcher
    # thread can access it at a time.
    lock::ReentrantLock
end

function Staging(queues::Dict{Int,SemiAtomicQueue{T}}) where {T}
    queue_iter = collect(values(queues))
    return Staging{T}(queues, queue_iter, 1, ReentrantLock())
end

getqueue(x::Staging) = x.queues[Threads.threadid()]

function acquire!(x::Staging{T}, dest::Vector{T}, num::Integer) where {T}
    # Prepare destination
    resize!(dest, num)

    # Global lockitems_collected.
    # Access work items in the queues in a round robin manner.
    # Go until `num` tokens have been retrieved or all queues have been visited.
    items_collected = 0
    Base.@lock x.lock begin
        @unpack queue_iter, index = x

        num_queues = length(queue_iter)
        queues_visited = 0
        while true
            count = consume!(
                dest,
                items_collected + 1,
                queue_iter[index],
                num - items_collected,
            )

            # Update counters
            items_collected += count
            queues_visited += 1
            index = (index == num_queues) ? 1 : (index + 1)

            (items_collected >= num || queues_visited == num_queues) && break
        end

        @pack! x = index
    end
    resize!(dest, items_collected)
    return nothing
end

#####
##### Prefetcher
#####

struct PrefetchRunner{S <: Staging, T}
    # Staging area where we get work items from.
    staging::S
    # Pre-allocated temporary data-structures.
    worklist::Vector{T}
    tryfor::Int

    # Stop Token
    stop::Ref{Bool}
end

stop!(prefetcher::PrefetchRunner) = (prefetcher.stop[] = true)
reset!(prefetcher::PrefetchRunner) = (prefetcher.stop[] = false)

function prefetch_loop(prefetcher::PrefetchRunner, meta::MetaGraph)
    @unpack staging, worklist, stop, tryfor = prefetcher
    @unpack data, graph = meta

    while !stop[]
        # Gather incoming ids
        acquire!(staging, worklist, tryfor)

        # Try to prefetch each data item into the LLC
        # Hopefully doesn't cause eviction if the data is in someone else's L2 ...
        for u in worklist, v in LightGraphs.outneighbors(graph, u)
            prefetch(data, v, prefetch_llc)
        end
    end
    return nothing
end

#####
##### Ensemple of Prefetchers
#####

mutable struct Prefetcher{U <: Integer, T, S <: Staging}
    thread_pool::ThreadPool{T}
    staging::S

    # Signals to runners - when `true`, stop prefetching.
    stop_signals::Dict{Int, Base.RefValue{Bool}}
    worklists::Dict{Int, Vector{U}}

    # Handle to the tasks that are currently running.
    # Maintain the following invariants:
    # - `handle === nothing` only if we're sure no tasks spawned by the prefetcher are
    # running.
    # - Otherwise, tasks must be reachable until they are stopped or killed.
    # - Once stopped of killed, this field may be reset to `nothing`.
    tasks::Union{Nothing, TaskHandle}
end

function Prefetcher{U}(thread_pool::ThreadPool, staging::Staging) where {U}
    stop_signals = Dict(i => Ref(false) for i in thread_pool)
    worklists = Dict(i => U[] for i in thread_pool)

    return Prefetcher(
        thread_pool,
        staging,
        stop_signals,
        worklists,
        nothing,
    )
end

isrunning(p::Prefetcher) = (p.tasks !== nothing)
getqueue(p::Prefetcher) = getqueue(p.staging)
function stop!(p::Prefetcher)
    foreach(i -> i[] = true, values(p.stop_signals))
    wait(values(p.tasks))
    reset!(p)
    p.tasks = nothing
end
reset!(p::Prefetcher) = foreach(i -> i[] = false, values(p.stop_signals))

function start(prefetcher::Prefetcher, meta; tryfor = 100)
    @unpack thread_pool, staging, worklists, stop_signals = prefetcher
    reset!(prefetcher)
    tasks = on_threads(thread_pool, false) do
        # Obtain thread local storage
        tid = Threads.threadid()
        worklist = worklists[tid]
        stop_signal = stop_signals[tid]

        runner = PrefetchRunner(staging, worklist, tryfor, stop_signal)
        prefetch_loop(runner, meta)
    end
    @pack! prefetcher = tasks
    return nothing
end

end # module<|MERGE_RESOLUTION|>--- conflicted
+++ resolved
@@ -35,13 +35,7 @@
     return nothing
 end
 
-<<<<<<< HEAD
-function stop(A::PrefetchedMeta)
-    stop!(A.prefetcher)
-end
-=======
 stop(A::PrefetchedMeta) = stop!(A.prefetcher)
->>>>>>> 7138c767
 
 function prefetch_wrap(
     meta::MetaGraph,
